--- conflicted
+++ resolved
@@ -46,13 +46,8 @@
     "sphinx-copybutton==0.5.2",
     "sphinx==7.2.6",
 ]
-<<<<<<< HEAD
 dev = ["pre-commit>=2.12.1", "typing_extensions; python_version < '3.11'"]
-tests = ["moto==4.2.13", "pytest-cov==4.1.0", "pytest==8.1.1"]
-=======
-dev = ["pre-commit>=2.12.1"]
 tests = ["moto==4.2.13", "pytest-cov==5.0.0", "pytest==8.1.1"]
->>>>>>> 9d9fe241
 vis = ["matplotlib", "pydot"]
 fireworks = ["FireWorks"]
 strict = [
